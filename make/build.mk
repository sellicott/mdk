--- conflicted
+++ resolved
@@ -1,36 +1,24 @@
-PROG        ?= firmware
-MDK         ?= $(realpath $(dir $(lastword $(MAKEFILE_LIST)))/..)
-ARCH        ?= ESP32C3
-TOOLCHAIN   ?= riscv64-elf 
-#TOOLCHAIN ?= docker run -it --rm -v $(MDK):$(MDK) -w $(CURDIR) mdashnet/riscv riscv-none-elf
-OBJ_PATH    = ./build
-ESPUTIL     ?= $(MDK)/tools/esputil
-ESPTOOL     ?= python -m esptool
-PORT        ?= /dev/ttyUSB0
-
-# SDE: Hacks to try and get tcc working with an override script
-CC          ?= $(TOOLCHAIN)-gcc
-RISC-LD     ?= $(TOOLCHAIN)-gcc
-CXX         ?= $(TOOLCHAIN)-g++
-OBJCOPY     ?= $(TOOLCHAIN)-objcopy
-SIZE        ?= $(TOOLCHAIN)-size
-#TCC_INCLUDE ?= /usr/riscv64-elf/include
-TCC_INCLUDE ?= /home/nebk/Documents/programs/risc-v/tcc-riscv32/include 
+PROG      ?= firmware
+MDK       ?= $(realpath $(dir $(lastword $(MAKEFILE_LIST)))/..)
+ARCH      ?= ESP32C3
+#TOOLCHAIN ?= riscv64-unknown-elf
+TOOLCHAIN ?= docker run -it --rm -v $(MDK):$(MDK) -w $(CURDIR) mdashnet/riscv riscv-none-elf
+OBJ_PATH  ?= ./build
+ESPUTIL   ?= $(MDK)/tools/esputil
 
 # -g3 pulls enums and defines into the debug info for GDB
 # -ffunction-sections -fdata-sections, -Wl,--gc-sections remove unused code
 # strict WARNFLAGS protect from stupid mistakes
 
 DEFS      ?=
-INCLUDES  ?= -I. -I$(MDK)/src -I$(TCC_INCLUDE) -D$(ARCH)
+INCLUDES  ?= -I. -I$(MDK)/src -D$(ARCH)
 WARNFLAGS ?= -W -Wall -Wextra -Werror -Wundef -Wshadow -Wdouble-promotion -fno-common -Wconversion
 OPTFLAGS  ?= -Os -g3 -ffunction-sections -fdata-sections
-#CFLAGS    ?= $(WARNFLAGS) $(OPTFLAGS) $(MCUFLAGS) $(INCLUDES) $(DEFS) $(EXTRA_CFLAGS)
-CFLAGS    ?= $(INCLUDES) $(DEFS) $(EXTRA_CFLAGS)
+CFLAGS    ?= $(WARNFLAGS) $(OPTFLAGS) $(MCUFLAGS) $(INCLUDES) $(DEFS) $(EXTRA_CFLAGS)
 LINKFLAGS ?= $(MCUFLAGS) -T$(MDK)/make/$(ARCH).ld -nostdlib -nostartfiles -Wl,--gc-sections $(EXTRA_LINKFLAGS)
 
 ifeq "$(ARCH)" "ESP32C3"
-#MCUFLAGS  ?= -march=rv32imc -mabi=ilp32
+MCUFLAGS  ?= -march=rv32imc -mabi=ilp32
 WARNFLAGS ?= -Wformat-truncation
 BLOFFSET  ?= 0  # 2nd stage bootloader flash offset
 else 
@@ -60,29 +48,23 @@
 
 $(OBJ_PATH)/%.o: %.c
 	@mkdir -p $(dir $@)
-	$(CC) $(CFLAGS) -c $< -o $@
+	$(TOOLCHAIN)-gcc $(CFLAGS) -c $< -o $@
 
 $(OBJ_PATH)/%.o: %.cpp
 	@mkdir -p $(dir $@)
-	$(CXX) $(CFLAGS) -c $< -o $@
+	$(TOOLCHAIN)-g++ $(CFLAGS) -c $< -o $@
 
 $(OBJ_PATH)/%.o: %.s
 	@mkdir -p $(dir $@)
-	$(CC) $(CFLAGS) -c $< -o $@
+	$(TOOLCHAIN)-gcc $(CFLAGS) -c $< -o $@
 
 $(OBJ_PATH)/$(PROG).elf: $(OBJECTS)
-	$(RISC-LD) -Xlinker $(OBJECTS) $(LINKFLAGS) -o $@
-	$(SIZE) $@
+	$(TOOLCHAIN)-gcc -Xlinker $(OBJECTS) $(LINKFLAGS) -o $@
+	$(TOOLCHAIN)-size $@
 
 $(OBJ_PATH)/$(PROG).bin: $(ESPUTIL)
 $(OBJ_PATH)/$(PROG).bin: $(OBJ_PATH)/$(PROG).elf
-<<<<<<< HEAD
-	$(OBJCOPY) -O binary --only-section .text $< $(OBJ_PATH)/.text.bin
-	$(OBJCOPY) -O binary --only-section .data $< $(OBJ_PATH)/.data.bin
-	$(ESPUTIL) mkbin $@ $(call elf_entry_point_address,$<,_reset) $(call elf_section_load_address,$<,.data) $(OBJ_PATH)/.data.bin $(call elf_section_load_address,$<,.text) $(OBJ_PATH)/.text.bin
-=======
 	$(ESPUTIL) mkbin $(OBJ_PATH)/$(PROG).elf $@
->>>>>>> 2adbf6c8
 
 flash: $(OBJ_PATH)/$(PROG).bin $(ESPUTIL)
 	$(ESPUTIL) flash $(BLOFFSET) $(OBJ_PATH)/$(PROG).bin
