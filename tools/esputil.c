--- conflicted
+++ resolved
@@ -112,15 +112,6 @@
 }
 
 static void usage(struct ctx *ctx) {
-<<<<<<< HEAD
-  printf("Defaults: BAUD=%s, PORT=%s, FLASHPARAMS=%s\n", ctx->baud, ctx->port,
-         ctx->fpar);
-  printf("Usage:\n");
-  printf("  esputil [-v] [-b BAUD] [-p PORT] monitor\n");
-  printf("  esputil [-v] [-b BAUD] [-p PORT] info\n");
-  printf("  esputil [-v] [-b BAUD] [-p PORT] [-fp FLASHPARAMS] ");
-  printf("flash OFFSET BINFILE ...\n");
-=======
   printf("Defaults: BAUD=%s, PORT=%s\n", ctx->baud, ctx->port);
   printf("Usage:\n");
   printf("  esputil [-v] [-b BAUD] [-p PORT] monitor\n");
@@ -128,7 +119,6 @@
   printf("  esputil [-v] [-b BAUD] [-p PORT] [-fp FLASH_PARAMS] ");
   printf("[-fspi FLASH_SPI] flash OFFSET BINFILE ...\n");
   // printf("  esputil [-v] [-b BAUD] [-p PORT] cmd CMD,DATA\n");
->>>>>>> 38c42c6f
   printf("  esputil mkbin OUTPUT.BIN ENTRYADDR SECTION_ADDR SECTION.BIN ...\n");
   exit(EXIT_FAILURE);
 }
@@ -194,8 +184,6 @@
     default:      return B0;
     }
 }
-<<<<<<< HEAD
-=======
 
 static const char *ecode_to_str(int ecode) {
   switch (ecode) {
@@ -228,7 +216,6 @@
     default: return "CMD_UNKNOWN";
   }
 }
->>>>>>> 38c42c6f
 // clang-format on
 
 static int open_serial(const char *name, int baud, bool verbose) {
@@ -281,27 +268,6 @@
   memcpy(&tmp[4], &cs, 4);    // Checksum
   memcpy(&tmp[8], buf, len);  // Data
 
-<<<<<<< HEAD
-  slip_send(tmp, 8 + len, uart_tx, &ctx->fd);  // Send command
-  if (ctx->verbose) dump("W", tmp, 8 + len);   // Hexdump if required
-
-  fd_set rset = iowait(ctx->fd, timeout_ms);  // Wait until device is ready
-  if (!FD_ISSET(ctx->fd, &rset)) return 1;    // Interrupted, fail
-  int n = read(ctx->fd, tmp, sizeof(tmp));    // Read from a device
-  if (n <= 0) fail("Serial line closed\n");   // Doh. Unplugged maybe?
-  // if (verbose) dump("R", tmp, n);
-  for (int i = 0; i < n; i++) {
-    size_t r = slip_recv(tmp[i], &ctx->slip);  // Pass to SLIP state machine
-    if (r == 0 && ctx->slip.mode == 0) putchar(tmp[i]);  // In serial mode
-    if (r == 0) continue;
-    if (ctx->verbose) dump("R", ctx->slip.buf, r);
-    if (ctx->slip.buf[0] != 1 || ctx->slip.buf[1] != op) continue;
-    if (r >= 10 && ctx->slip.buf[r - 2] != 0)
-      return ctx->slip.buf[r - 1];  // esp8266
-    if (r >= 12 && ctx->slip.buf[r - 4] != 0)
-      return ctx->slip.buf[r - 3];  // esp32
-    return 0;
-=======
   slip_send(tmp, 8 + len, uart_tx, &ctx->fd);        // Send command
   if (ctx->verbose) dump(cmdstr(op), tmp, 8 + len);  // Hexdump if required
 
@@ -324,7 +290,6 @@
       if (ecode) printf("error %d: %s\n", ecode, ecode_to_str(ecode));
       return ecode;
     }
->>>>>>> 38c42c6f
   }
   return 42;
 }
@@ -480,17 +445,10 @@
       // Embed flash params into an image
       // TODO(cpq): don't hardcode, detect them
       if (seq == 0) {
-<<<<<<< HEAD
-        uint16_t flash_params = (uint16_t) strtoul(ctx->fpar, NULL, 0);
-        buf[hs + 2] = (uint8_t) ((flash_params >> 8) & 255);
-        buf[hs + 3] = (uint8_t) (flash_params & 255);
-
-=======
         if (flash_offset == ctx->chip.bla && flash_params != 0) {
           buf[hs + 2] = (uint8_t) ((flash_params >> 8) & 255);
           buf[hs + 3] = (uint8_t) (flash_params & 255);
         }
->>>>>>> 38c42c6f
         // Set chip type in the extended header at offset 4.
         // Common header is 8, plus extended header offset 4 = 12
         if (ctx->chip.id == CHIP_ID_ESP32_C3_ECO3) buf[hs + 12] = 5;
